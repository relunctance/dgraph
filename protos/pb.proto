/*
 * Copyright (C) 2017 Dgraph Labs, Inc. and Contributors
 *
 * Licensed under the Apache License, Version 2.0 (the "License");
 * you may not use this file except in compliance with the License.
 * You may obtain a copy of the License at
 *
 *    http://www.apache.org/licenses/LICENSE-2.0
 *
 * Unless required by applicable law or agreed to in writing, software
 * distributed under the License is distributed on an "AS IS" BASIS,
 * WITHOUT WARRANTIES OR CONDITIONS OF ANY KIND, either express or implied.
 * See the License for the specific language governing permissions and
 * limitations under the License.
 */


// Style guide for Protocol Buffer 3.
// Use CamelCase (with an initial capital) for message names – for example,
// SongServerRequest. Use underscore_separated_names for field names – for
// example, song_name.

syntax = "proto3";

package pb;

import "api.proto";

/* import "gogoproto/gogo.proto"; */

/* option (gogoproto.marshaler_all) = true; */
/* option (gogoproto.sizer_all) = true; */
/* option (gogoproto.unmarshaler_all) = true; */
/* option (gogoproto.goproto_getters_all) = true; */

message List {
	repeated fixed64 uids = 1;
}

message TaskValue {
	bytes val = 1;
	Posting.ValType val_type = 2;
}

message SrcFunction {
	string name = 1;
	repeated string args = 3;
	bool isCount = 4;
}

message Query {
	string attr = 1;
	repeated string langs = 2; // language list for attribute
	fixed64 after_uid = 3;  // Only return UIDs greater than this.
	bool do_count = 4;      // Are we just getting lengths?

	// Exactly one of uids and terms is populated.
	List uid_list = 5;

	// Function to generate or filter UIDs.
	SrcFunction src_func = 6;

	bool reverse = 7;  // Whether this is a reverse edge.

	FacetParams facet_param = 8; // which facets to fetch
	FilterTree facets_filter = 9; // filtering on facets : has Op (and/or/not) tree

	bool expand_all = 10; // expand all language variants.

	uint64 read_ts = 13;
}

message ValueList {
	repeated TaskValue values = 1;
}

message LangList {
	repeated string lang = 1;
}

message Result {
	repeated List uid_matrix = 1;
	repeated ValueList value_matrix = 2;
	repeated uint32 counts = 3;
	bool intersect_dest = 4;
	repeated FacetsList facet_matrix = 5;
	repeated LangList lang_matrix = 6;
	bool list = 7;
}

message Order {
	string attr = 1;
	bool desc = 2;
	repeated string langs = 3;
}

message SortMessage {
	repeated Order order = 1;
	repeated List uid_matrix = 2;
	int32 count = 3;   // Return this many elements.
	int32 offset = 4;  // Skip this many elements.

	uint64 read_ts = 13;
}

message SortResult {
	repeated List uid_matrix = 1;
}

message RaftContext {
	fixed64 id = 1;
	uint32 group = 2;
	string addr = 3;
	uint64 snapshot_ts = 4;
}

// Member stores information about RAFT group member for a single RAFT node.
// Note that each server can be serving multiple RAFT groups. Each group would have
// one RAFT node per server serving that group.
message Member {
	fixed64 id = 1;
	uint32 group_id = 2;
	string addr = 3;
	bool leader = 4;
	bool am_dead = 5;
	uint64 last_update = 6;

	bool cluster_info_only = 13;
}

message Group {
	map<uint64, Member> members = 1; // Raft ID is the key.
	map<string, Tablet> tablets = 2; // Predicate + others are key.
	uint64 snapshot_ts          = 3; // Stores Snapshot transaction ts.
}

message ZeroProposal {
	map<uint32, uint64> snapshot_ts = 1; // Group ID -> Snapshot Ts.
	Member member = 2;
	Tablet tablet = 3;
	uint64 maxLeaseId = 4;
	uint64 maxTxnTs = 5;
	uint64 maxRaftId = 6;
	api.TxnContext txn = 7;
	string key = 8;  // Used as unique identifier for proposal id.
	string cid = 9; // Used as unique identifier for the cluster.
}

// MembershipState is used to pack together the current membership state of all the nodes
// in the caller server; and the membership updates recorded by the callee server since
// the provided lastUpdate.
message MembershipState {
	uint64 counter = 1;  // used to find latest membershipState in case of race.
	map<uint32, Group> groups = 2;
	map<uint64, Member> zeros = 3;
	uint64 maxLeaseId = 4;
	uint64 maxTxnTs = 5;
	uint64 maxRaftId = 6;
	repeated Member removed = 7;
	string cid = 8; // Used to uniquely identify the Dgraph cluster.
}

message ConnectionState {
	Member member = 1;
	MembershipState state = 2;
	uint64 max_pending = 3; // Used to determine the timstamp for reading after bulk load
}

message Tablet {
	uint32 group_id  = 1; // Served by which group.
	string predicate = 2;
	bool force       = 3; // Used while moving predicate.
	bool read_only   = 4;  // Used to block mutations on this predicate.
	int64 space      = 7;
	bool remove      = 8;
}

message DirectedEdge {
	fixed64 entity             = 1;    // Subject or source node / UID.
	string attr                = 2;       // Attribute or predicate. Labels the edge.
	bytes value                = 3;       // Edge points to a value.
	Posting.ValType value_type = 4;  // The type of the value
	fixed64 value_id           = 5;   // Object or destination node / UID.
	string label               = 6;
	string lang                = 7;
	enum Op {
		SET = 0;
		DEL = 1;
	}
	Op op = 8;
	repeated api.Facet facets = 9;
}

message Mutations {
	uint32 group_id              = 1;
	uint64 start_ts              = 2;
	repeated DirectedEdge edges  = 3;
	repeated SchemaUpdate schema = 4;
	bool drop_all                = 5;
	bool ignore_index_conflict   = 6;
}

message KeyValues {
	repeated KV kv = 1;
}

message Snapshot {
	RaftContext context = 1;
	uint64 index        = 2;
	uint64 read_ts      = 3;
	// done is used to indicate that snapshot stream was a success.
	bool done           = 4;
}

message Proposal {
	Mutations mutations    = 2;
	repeated KV kv         = 4;
	MembershipState state  = 5;
	string clean_predicate = 6; // Delete the predicate which was moved to other group.
	string key             = 7;
	OracleDelta delta      = 8;
	Snapshot snapshot      = 9; // Used to tell the group when to take snapshot.
	uint64 index           = 10; // Used to store Raft index, in raft.Ready.
}

message KVS {
 repeated KV kv = 1;
 // done used to indicate if the stream of KVS is over.
 bool done      = 2;
}

message KV {
	bytes key      = 1;
	bytes val      = 2;
	bytes userMeta = 3;
	uint64 version = 4;
}

// Posting messages.
message Posting {
	fixed64 uid = 1;
	bytes value = 2;
	enum ValType {
		DEFAULT = 0;
		BINARY = 1;
		INT = 2; // We treat it as int64.
		FLOAT = 3;
		BOOL = 4;
		DATETIME = 5;
		GEO = 6;
		UID = 7;
		PASSWORD = 8;
		STRING = 9;

	}
	ValType val_type = 3;
	enum PostingType {
		REF=0;          // UID
		VALUE=1;        // simple, plain value
		VALUE_LANG=2;   // value with specified language
	}
	PostingType posting_type = 4;
	bytes lang_tag = 5; // Only set for VALUE_LANG
	string label = 6;
	repeated api.Facet facets = 9;

	// TODO: op is only used temporarily. See if we can remove it from here.
	uint32 op = 12;
	uint64 start_ts = 13;   // Meant to use only inmemory
	uint64 commit_ts = 14;  // Meant to use only inmemory
}

message UidBlock {
	uint64 base = 1;
	// deltas contains the deltas encoded with Varints. We don't store deltas as a list of integers,
	// because when the PB is brought to memory, Go would always use 8-bytes per integer. Instead,
	// storing it as a byte slice is a lot cheaper in memory.
	bytes deltas = 2;
}

message UidPack {
	uint32 block_size        = 1;
	repeated UidBlock blocks = 2;
}

message PostingList {
	UidPack pack = 1; // Encoded list of uids in this posting list.
	repeated Posting postings = 2;
	uint64 commit_ts = 3; // More inclination towards smaller values.
}

message FacetParam {
	string key = 1;
	string alias = 2;
}

message FacetParams {
	bool all_keys = 1; // keys should be in sorted order.
	repeated FacetParam param = 2;
}

message Facets {
	repeated api.Facet facets = 1;
}

message FacetsList {
	repeated Facets facets_list = 1;
}

message Function {
	string name = 1;          // Name of the function : eq, le
	string key = 2;           // Facet key over which to run the function.
	repeated string args = 3; // Arguments of the function.
}

// Op and Children are internal nodes and Func on leaves.
message FilterTree {
	string op = 1;
	repeated FilterTree children = 2;
	Function func = 3;
}

// Schema messages.
message SchemaRequest {
	uint32 group_id = 1;
	repeated string predicates = 2;
	// fields can be on of type, index, reverse or tokenizer
	repeated string fields = 3;
}

message SchemaResult {
	repeated api.SchemaNode schema = 1;
}

message SchemaUpdate {
	string predicate = 1;
	Posting.ValType value_type = 2;
	enum Directive {
	   NONE = 0;
	   INDEX = 1;
	   REVERSE = 2;
	   DELETE = 3;
	}
	Directive directive = 3;
	repeated string tokenizer = 4;
	bool count = 5;
	bool list = 6;
	bool upsert = 8;
	bool lang = 9;

	// Deleted field:
	reserved 7;
	reserved "explicit";
}

// Bulk loader proto.
message MapEntry {
	bytes key = 1;

	// Only one should be set.
	fixed64 uid = 2;
	Posting posting = 3;
}

message MovePredicatePayload {
	string predicate = 1;
	uint32 source_group_id = 2;
	uint32 dest_group_id = 3;
	MembershipState state = 4;
}

message TxnStatus {
	uint64 start_ts = 1;
	uint64 commit_ts = 2;
}

message OracleDelta {
	repeated TxnStatus txns = 1;
	uint64 max_assigned = 2;
	// implement tmax.
}

message TxnTimestamps {
	repeated uint64 ts = 1;
}

message PeerResponse {
	bool status = 1;
}

message RaftBatch {
	RaftContext context = 1;
	api.Payload payload = 2;
}

service Raft {
	rpc Echo (api.Payload)        returns (api.Payload) {}
	rpc RaftMessage (RaftBatch)   returns (api.Payload) {}
	rpc JoinCluster (RaftContext) returns (api.Payload) {}
	rpc IsPeer (RaftContext)      returns (PeerResponse) {}
}

service Zero {
	// These 3 endpoints are for handling membership.
	rpc Connect (Member)               returns (ConnectionState) {}
	rpc UpdateMembership (Group)                 returns (api.Payload) {}
	rpc StreamMembership (api.Payload)       returns (stream MembershipState) {}

	rpc Oracle (api.Payload)           returns (stream OracleDelta) {}
	rpc ShouldServe (Tablet)           returns (Tablet) {}
	rpc AssignUids (Num)               returns (AssignedIds) {}
	rpc Timestamps (Num)               returns (AssignedIds) {}
	rpc CommitOrAbort (api.TxnContext) returns (api.TxnContext) {}
	rpc TryAbort (TxnTimestamps)       returns (OracleDelta) {}
}

service Worker {
	// Data serving RPCs.
	rpc Mutate (Mutations)                  returns (api.TxnContext) {}
	rpc ServeTask (Query)                   returns (Result) {}
	rpc StreamSnapshot (stream Snapshot)    returns (stream KVS) {}
	rpc Sort (SortMessage)                  returns (SortResult) {}
	rpc Schema (SchemaRequest)              returns (SchemaResult) {}
	rpc Backup (BackupRequest)              returns (Status) {}
	rpc Export (ExportRequest)              returns (Status) {}
	rpc ReceivePredicate(stream KVS)        returns (api.Payload) {}
	rpc MovePredicate(MovePredicatePayload) returns (api.Payload) {}
}

message Num {
	uint64 val = 1;
	bool read_only = 2;
}

message AssignedIds {
	uint64 startId = 1;
	uint64 endId = 2;

	// The following is used for read only transactions.
	uint64 read_only = 5;
}

message SnapshotMeta {
	uint64 client_ts = 1;
	uint32 group_id = 2;
}

// Status describes a general status response.
// code: 0 = success, 0 != failure.
message Status {
	int32 code = 1;
	string msg = 2;
}

message BackupRequest {
	uint64 read_ts  = 1;
	uint32 group_id = 2;
	string unix_ts  = 3;
<<<<<<< HEAD
	string target   = 4;
	string source   = 5;
=======
	string location = 4;
>>>>>>> 7cfdf7d7
}

message ExportRequest {
	uint32 group_id = 1;  // Group id to back up.
	uint64 read_ts  = 2;
	int64 unix_ts   = 3;
}

// vim: noexpandtab sw=2 ts=2<|MERGE_RESOLUTION|>--- conflicted
+++ resolved
@@ -456,12 +456,7 @@
 	uint64 read_ts  = 1;
 	uint32 group_id = 2;
 	string unix_ts  = 3;
-<<<<<<< HEAD
-	string target   = 4;
-	string source   = 5;
-=======
 	string location = 4;
->>>>>>> 7cfdf7d7
 }
 
 message ExportRequest {
