--- conflicted
+++ resolved
@@ -41,16 +41,9 @@
 
 // s3Handler is used for 's3:' URI scheme.
 type s3Handler struct {
-<<<<<<< HEAD
-	bucket  string
-	pwriter *io.PipeWriter
-	preader *io.PipeReader
-	cerr    chan error
-=======
 	bucketName, objectPrefix string
 	pwriter                  *io.PipeWriter
 	cerr                     chan error
->>>>>>> 7cfdf7d7
 }
 
 // setup creates an AWS session, checks valid bucket at uri.Path, and configures a minio client.
@@ -88,15 +81,9 @@
 		mc.TraceOn(os.Stderr)
 	}
 
-<<<<<<< HEAD
-	// split path into bucket and blob
-	parts := strings.Split(uri.Path[1:], "/")
-	h.bucket = parts[0] // bucket
-=======
 	// split path into bucketName and blobPrefix
 	parts := strings.Split(uri.Path[1:], "/")
 	h.bucketName = parts[0] // bucket
->>>>>>> 7cfdf7d7
 
 	// verify the requested bucket exists.
 	found, err := mc.BucketExists(h.bucketName)
@@ -111,53 +98,6 @@
 		h.objectPrefix = filepath.Join(parts[1:]...)
 	}
 
-<<<<<<< HEAD
-	h.preader, h.pwriter = io.Pipe()
-
-	// Backup: opening location for write
-	if req.Backup.Target != "" {
-		// The location is: /bucket/folder1...folderN/dgraph.20181106.0113/r110001-g1.backup
-		parts = append(parts, fmt.Sprintf("dgraph.%s", req.Backup.UnixTs))
-		parts = append(parts, fmt.Sprintf("r%d.g%d.backup", req.Backup.ReadTs, req.Backup.GroupId))
-		object := filepath.Join(parts[1:]...)
-		glog.V(2).Infof("Sending data to S3 blob %q ...", object)
-
-		h.cerr = make(chan error, 1)
-		go func() {
-			h.cerr <- h.upload(mc, object)
-		}()
-
-		glog.Infof("Uploading data, estimated size %s", humanize.Bytes(req.Sizex))
-		return nil
-	}
-
-	// Restore: scan location and find backup files. load them sequentially.
-
-	var suffix string
-	if req.Backup.GroupId > 0 {
-		suffix = fmt.Sprintf("g%d", req.Backup.GroupId)
-	}
-	suffix += ".backup"
-	prefix := filepath.Join(parts[1:]...)
-
-	var objects []string
-	done := make(chan struct{})
-	defer close(done)
-	for info := range mc.ListObjects(h.bucket, prefix, true, done) {
-		if strings.HasSuffix(info.Key, suffix) {
-			objects = append(objects, info.Key)
-		}
-	}
-	if len(objects) == 0 {
-		return x.Errorf("No backup files found in %q", req.Backup.Source)
-	}
-
-	glog.V(2).Infof("Receiving data from S3 blobs %v ...", objects)
-
-	h.cerr = make(chan error, 1)
-	go func() {
-		h.cerr <- h.download(mc, objects...)
-=======
 	return mc, err
 }
 
@@ -182,9 +122,9 @@
 	h.cerr = make(chan error, 1)
 	go func() {
 		h.cerr <- h.upload(mc, object)
->>>>>>> 7cfdf7d7
 	}()
 
+	glog.Infof("Uploading data, estimated size %s", humanize.Bytes(req.Sizex))
 	return nil
 }
 
@@ -237,21 +177,14 @@
 // upload will block until it's done or an error occurs.
 func (h *s3Handler) upload(mc *minio.Client, object string) error {
 	start := time.Now()
-<<<<<<< HEAD
-=======
 	pr, pw := io.Pipe()
 	h.pwriter = pw
->>>>>>> 7cfdf7d7
 
 	// We don't need to have a progress object, because we're using a Pipe. A write to Pipe would
 	// block until it can be fully read. So, the rate of the writes here would be equal to the rate
 	// of upload. We're already tracking progress of the writes in stream.Lists, so no need to track
 	// the progress of read. By definition, it must be the same.
-<<<<<<< HEAD
-	n, err := mc.PutObject(h.bucket, object, h.preader, -1, minio.PutObjectOptions{})
-=======
 	n, err := mc.PutObject(h.bucketName, object, pr, -1, minio.PutObjectOptions{})
->>>>>>> 7cfdf7d7
 	glog.V(2).Infof("Backup sent %d bytes. Time elapsed: %s",
 		n, time.Since(start).Round(time.Second))
 
@@ -264,35 +197,6 @@
 	return err
 }
 
-// download will block until it's done or an error occurs.
-func (h *s3Handler) download(mc *minio.Client, objects ...string) error {
-	start := time.Now()
-
-	var tot uint64
-	for _, object := range objects {
-		reader, err := mc.GetObject(h.bucket, object, minio.GetObjectOptions{})
-		if err != nil {
-			glog.Errorf("Restore: Closing due to error: %s", err)
-			return err
-		}
-		st, err := reader.Stat()
-		if err != nil {
-			reader.Close()
-			glog.Errorf("Restore: Unexpected error: %s", err)
-			return err
-		}
-		glog.Infof("Downloading %q, %d bytes", object, st.Size)
-		n, err := io.Copy(h.pwriter, bufio.NewReaderSize(reader, s3ReadBufSize))
-		if err != nil {
-			return err
-		}
-		tot += uint64(n)
-	}
-	glog.V(2).Infof("Restore recv %s bytes. Time elapsed: %s",
-		humanize.Bytes(tot), time.Since(start).Round(time.Second))
-	return h.pwriter.CloseWithError(nil)
-}
-
 func (h *s3Handler) Close() error {
 	// we are done buffering, send EOF.
 	if err := h.pwriter.CloseWithError(nil); err != nil && err != io.EOF {
@@ -302,10 +206,6 @@
 	return <-h.cerr
 }
 
-func (h *s3Handler) Read(b []byte) (int, error) {
-	return h.preader.Read(b)
-}
-
 func (h *s3Handler) Write(b []byte) (int, error) {
 	return h.pwriter.Write(b)
 }