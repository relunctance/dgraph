// +build !oss

/*
 * Copyright 2018 Dgraph Labs, Inc. and Contributors
 *
 * Licensed under the Dgraph Community License (the "License"); you
 * may not use this file except in compliance with the License. You
 * may obtain a copy of the License at
 *
 *     https://github.com/dgraph-io/dgraph/blob/master/licenses/DCL.txt
 */

package backup

import (
	"context"

	"github.com/dgraph-io/badger"
	"github.com/dgraph-io/dgraph/posting"
	"github.com/dgraph-io/dgraph/protos/pb"
	"github.com/dgraph-io/dgraph/stream"
	"github.com/dgraph-io/dgraph/x"

	"github.com/golang/glog"
)

// Request has all the information needed to perform a backup.
type Request struct {
	DB     *badger.DB // Badger pstore managed by this node.
	Sizex  uint64     // approximate upload size
	Backup *pb.BackupRequest
}

// Process uses the request values to create a stream writer then hand off the data
// retrieval to stream.Orchestrate. The writer will create all the fd's needed to
// collect the data and later move to the target.
// Returns errors on failure, nil on success.
func (r *Request) Process(ctx context.Context) error {
	f, err := r.OpenLocation(r.Backup.Target)
	if err != nil {
		return err
	}

	sl := stream.Lists{Stream: f, DB: r.DB}
	sl.ChooseKeyFunc = nil
	sl.ItemToKVFunc = func(key []byte, itr *badger.Iterator) (*pb.KV, error) {
		item := itr.Item()
		pk := x.Parse(key)
		if pk.IsSchema() {
			val, err := item.ValueCopy(nil)
			if err != nil {
				return nil, err
			}
			kv := &pb.KV{
				Key:      key,
				Val:      val,
				UserMeta: []byte{item.UserMeta()},
				Version:  item.Version(),
			}
			return kv, nil
		}
		l, err := posting.ReadPostingList(key, itr)
		if err != nil {
			return nil, err
		}
		return l.MarshalToKv()
	}

	glog.V(2).Infof("Backup started ...")
	if err = sl.Orchestrate(ctx, "Backup:", r.Backup.ReadTs); err != nil {
		return err
	}
<<<<<<< HEAD
	if err = f.Close(); err != nil {
=======
	if err = w.Close(); err != nil {
>>>>>>> 7cfdf7d7
		return err
	}
	glog.Infof("Backup complete: group %d at %d", r.Backup.GroupId, r.Backup.ReadTs)

	return nil
}<|MERGE_RESOLUTION|>--- conflicted
+++ resolved
@@ -36,12 +36,12 @@
 // collect the data and later move to the target.
 // Returns errors on failure, nil on success.
 func (r *Request) Process(ctx context.Context) error {
-	f, err := r.OpenLocation(r.Backup.Target)
+	w, err := r.newWriter()
 	if err != nil {
 		return err
 	}
 
-	sl := stream.Lists{Stream: f, DB: r.DB}
+	sl := stream.Lists{Stream: w, DB: r.DB}
 	sl.ChooseKeyFunc = nil
 	sl.ItemToKVFunc = func(key []byte, itr *badger.Iterator) (*pb.KV, error) {
 		item := itr.Item()
@@ -70,11 +70,7 @@
 	if err = sl.Orchestrate(ctx, "Backup:", r.Backup.ReadTs); err != nil {
 		return err
 	}
-<<<<<<< HEAD
-	if err = f.Close(); err != nil {
-=======
 	if err = w.Close(); err != nil {
->>>>>>> 7cfdf7d7
 		return err
 	}
 	glog.Infof("Backup complete: group %d at %d", r.Backup.GroupId, r.Backup.ReadTs)
